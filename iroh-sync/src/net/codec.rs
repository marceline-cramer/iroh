--- conflicted
+++ resolved
@@ -295,13 +295,8 @@
 mod tests {
     use crate::{
         actor::OpenOpts,
-<<<<<<< HEAD
-        store::{self, fs::StoreInstance, Query, Store},
+        store::{self, Query, Store},
         AuthorId, ContentStore, NamespaceSecret, NoopContentStore,
-=======
-        store::{self, Query, Store},
-        AuthorId, NamespaceSecret,
->>>>>>> 9b3165b7
     };
     use anyhow::Result;
     use iroh_base::hash::Hash;
@@ -322,28 +317,19 @@
 
         let namespace = NamespaceSecret::new(&mut rng);
 
-<<<<<<< HEAD
         let mut alice_replica = alice_store
             .new_replica(namespace.clone(), NoopContentStore)
             .unwrap();
-=======
-        let mut alice_replica = alice_store.new_replica(namespace.clone()).unwrap();
         let alice_replica_id = alice_replica.id();
->>>>>>> 9b3165b7
         alice_replica
             .hash_and_insert("hello bob", &author, "from alice")
             .unwrap();
 
-<<<<<<< HEAD
-        let bob_store = store::Store::memory();
+        let mut bob_store = store::Store::memory();
         let mut bob_replica = bob_store
             .new_replica(namespace.clone(), NoopContentStore)
             .unwrap();
-=======
-        let mut bob_store = store::Store::memory();
-        let mut bob_replica = bob_store.new_replica(namespace.clone()).unwrap();
         let bob_replica_id = bob_replica.id();
->>>>>>> 9b3165b7
         bob_replica
             .hash_and_insert("hello alice", &author, "from bob")
             .unwrap();
@@ -374,12 +360,7 @@
         let (alice, bob) = tokio::io::duplex(64);
 
         let (mut alice_reader, mut alice_writer) = tokio::io::split(alice);
-<<<<<<< HEAD
-        let alice_handle =
-            SyncHandle::spawn(alice_store.clone(), NoopContentStore, "alice".to_string());
-=======
-        let alice_handle = SyncHandle::spawn(alice_store, None, "alice".to_string());
->>>>>>> 9b3165b7
+        let alice_handle = SyncHandle::spawn(alice_store, NoopContentStore, "alice".to_string());
         alice_handle
             .open(namespace.id(), OpenOpts::default().sync())
             .await?;
@@ -397,11 +378,7 @@
         });
 
         let (mut bob_reader, mut bob_writer) = tokio::io::split(bob);
-<<<<<<< HEAD
-        let bob_handle = SyncHandle::spawn(bob_store.clone(), NoopContentStore, "bob".to_string());
-=======
-        let bob_handle = SyncHandle::spawn(bob_store, None, "bob".to_string());
->>>>>>> 9b3165b7
+        let bob_handle = SyncHandle::spawn(bob_store, NoopContentStore, "bob".to_string());
         bob_handle
             .open(namespace.id(), OpenOpts::default().sync())
             .await?;
@@ -466,12 +443,7 @@
 
     fn insert_messages<C: ContentStore>(
         mut rng: impl CryptoRngCore,
-<<<<<<< HEAD
-        store: &Store,
-        replica: &mut crate::sync::Replica<StoreInstance, C>,
-=======
-        replica: &mut crate::sync::Replica,
->>>>>>> 9b3165b7
+        replica: &mut crate::sync::Replica<C>,
         num_authors: usize,
         msgs_per_author: usize,
         key_value_fn: impl Fn(&AuthorId, usize) -> (String, String),
@@ -572,21 +544,12 @@
 
                 // replicas can be opened only once so close the replicas before spawning the
                 // actors
-<<<<<<< HEAD
-                alice_store.close_replica(alice_replica);
+                alice_store.close_replica(namespace.id());
                 let alice_handle =
-                    SyncHandle::spawn(alice_store.clone(), NoopContentStore, "alice".to_string());
-
-                bob_store.close_replica(bob_replica);
-                let bob_handle =
-                    SyncHandle::spawn(bob_store.clone(), NoopContentStore, "bob".to_string());
-=======
-                alice_store.close_replica(namespace.id());
-                let alice_handle = SyncHandle::spawn(alice_store, None, "alice".to_string());
+                    SyncHandle::spawn(alice_store, NoopContentStore, "alice".to_string());
 
                 bob_store.close_replica(namespace.id());
-                let bob_handle = SyncHandle::spawn(bob_store, None, "bob".to_string());
->>>>>>> 9b3165b7
+                let bob_handle = SyncHandle::spawn(bob_store, NoopContentStore, "bob".to_string());
 
                 run_sync(
                     alice_handle.clone(),
@@ -679,15 +642,6 @@
         let alice_node_pubkey = SecretKey::generate_with_rng(&mut rng).public();
         let bob_node_pubkey = SecretKey::generate_with_rng(&mut rng).public();
         let namespace = NamespaceSecret::new(&mut rng);
-<<<<<<< HEAD
-        let mut alice_replica = alice_store
-            .new_replica(namespace.clone(), NoopContentStore)
-            .unwrap();
-        let mut bob_replica = bob_store
-            .new_replica(namespace.clone(), NoopContentStore)
-            .unwrap();
-=======
->>>>>>> 9b3165b7
 
         let author = alice_store.new_author(&mut rng)?;
         bob_store.import_author(author.clone())?;
@@ -695,8 +649,12 @@
         let key = vec![1u8];
         let value_alice = vec![2u8];
         let value_bob = vec![3u8];
-        let mut alice_replica = alice_store.new_replica(namespace.clone()).unwrap();
-        let mut bob_replica = bob_store.new_replica(namespace.clone()).unwrap();
+        let mut alice_replica = alice_store
+            .new_replica(namespace.clone(), NoopContentStore)
+            .unwrap();
+        let mut bob_replica = bob_store
+            .new_replica(namespace.clone(), NoopContentStore)
+            .unwrap();
         // Insert into alice
         let hash_alice = alice_replica
             .hash_and_insert(&key, &author, &value_alice)
@@ -719,14 +677,8 @@
         alice_store.close_replica(namespace.id());
         bob_store.close_replica(namespace.id());
 
-<<<<<<< HEAD
-        let alice_handle =
-            SyncHandle::spawn(alice_store.clone(), NoopContentStore, "alice".to_string());
-        let bob_handle = SyncHandle::spawn(bob_store.clone(), NoopContentStore, "bob".to_string());
-=======
-        let alice_handle = SyncHandle::spawn(alice_store, None, "alice".to_string());
-        let bob_handle = SyncHandle::spawn(bob_store, None, "bob".to_string());
->>>>>>> 9b3165b7
+        let alice_handle = SyncHandle::spawn(alice_store, NoopContentStore, "alice".to_string());
+        let bob_handle = SyncHandle::spawn(bob_store, NoopContentStore, "bob".to_string());
 
         run_sync(
             alice_handle.clone(),
