--- conflicted
+++ resolved
@@ -333,20 +333,7 @@
         trace!("spawning node");
         let lp = LocalPoolHandle::new(num_cpus::get());
 
-<<<<<<< HEAD
-        // Initialize the metrics collection.
-        //
-        // The metrics are global per process. Subsequent calls do not change the metrics
-        // collection and will return an error. We ignore this error. This means that if you'd
-        // spawn multiple Iroh nodes in the same process, the metrics would be shared between the
-        // nodes.
-        #[cfg(feature = "metrics")]
-        crate::metrics::try_init_metrics_collection().ok();
-
         let mut transport_config = quinnx::TransportConfig::default();
-=======
-        let mut transport_config = quinn::TransportConfig::default();
->>>>>>> 600393b3
         transport_config
             .max_concurrent_bidi_streams(MAX_STREAMS.try_into()?)
             .max_concurrent_uni_streams(0u32.into());
@@ -370,10 +357,6 @@
             .alpns(PROTOCOLS.iter().map(|p| p.to_vec()).collect())
             .keylog(self.keylog)
             .transport_config(transport_config)
-<<<<<<< HEAD
-            .derp_mode(self.derp_mode);
-=======
-            .concurrent_connections(MAX_CONNECTIONS)
             .relay_mode(self.relay_mode);
         let endpoint = match discovery {
             Some(discovery) => endpoint.discovery(discovery),
@@ -384,7 +367,6 @@
         let endpoint =
             endpoint.insecure_skip_relay_cert_verify(self.insecure_skip_relay_cert_verify);
 
->>>>>>> 600393b3
         let endpoint = match self.storage {
             StorageConfig::Persistent(ref root) => {
                 let peers_data_path = IrohPaths::PeerData.with_root(root);
