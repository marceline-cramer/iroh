//! Configuration for the iroh CLI.

use std::{
    collections::HashMap,
    env, fmt,
    path::{Path, PathBuf},
    str::FromStr,
};

use anyhow::{anyhow, bail, Result};
use config::{Environment, File, Value};
use iroh_net::{
    defaults::{default_eu_derp_region, default_na_derp_region},
    derp::{DerpMap, DerpRegion},
};
use serde::{Deserialize, Serialize};
use tracing::debug;

/// CONFIG_FILE_NAME is the name of the optional config file located in the iroh home directory
pub const CONFIG_FILE_NAME: &str = "iroh.config.toml";
/// ENV_PREFIX should be used along side the config field name to set a config field using
/// environment variables
/// For example, `IROH_PATH=/path/to/config` would set the value of the `Config.path` field
pub const ENV_PREFIX: &str = "IROH";

/// Paths to files or directory within the [`iroh_data_root`] used by Iroh.
#[derive(Debug, Clone, Eq, PartialEq)]
pub enum IrohPaths {
    /// Path to the node's secret key for the [`iroh_net::PublicKey`].
    SecretKey,
    /// Path to the node's [flat-file store](iroh::baomap::flat) for complete blobs.
    BaoFlatStoreComplete,
    /// Path to the node's [flat-file store](iroh::baomap::flat) for partial blobs.
    BaoFlatStorePartial,
    /// Path to the [iroh-sync document database](iroh_sync::store::fs::Store)
    DocsDatabase,
}
impl From<&IrohPaths> for &'static str {
    fn from(value: &IrohPaths) -> Self {
        match value {
            IrohPaths::SecretKey => "keypair",
            IrohPaths::BaoFlatStoreComplete => "blobs.v0",
            IrohPaths::BaoFlatStorePartial => "blobs-partial.v0",
            IrohPaths::DocsDatabase => "docs.redb",
        }
    }
}
impl FromStr for IrohPaths {
    type Err = anyhow::Error;
    fn from_str(s: &str) -> Result<Self> {
        Ok(match s {
            "keypair" => Self::SecretKey,
            "blobs.v0" => Self::BaoFlatStoreComplete,
            "blobs-partial.v0" => Self::BaoFlatStorePartial,
            "docs.redb" => Self::DocsDatabase,
            _ => bail!("unknown file or directory"),
        })
    }
}
impl fmt::Display for IrohPaths {
    fn fmt(&self, f: &mut fmt::Formatter<'_>) -> fmt::Result {
        let s: &str = self.into();
        write!(f, "{s}")
    }
}
impl AsRef<Path> for IrohPaths {
    fn as_ref(&self) -> &Path {
        let s: &str = self.into();
        Path::new(s)
    }
}
impl IrohPaths {
    /// Get the path for this [`IrohPath`] by joining the name to `IROH_DATA_DIR` environment variable.
    pub fn with_env(self) -> Result<PathBuf> {
        let mut root = iroh_data_root()?;
        if !root.is_absolute() {
            root = std::env::current_dir()?.join(root);
        }
        Ok(self.with_root(root))
    }

    /// Get the path for this [`IrohPath`] by joining the name to a root directory.
    pub fn with_root(self, root: impl AsRef<Path>) -> PathBuf {
        let path = root.as_ref().join(self);
        path
    }
}

/// The configuration for the iroh cli.
#[derive(PartialEq, Eq, Debug, Deserialize, Serialize, Clone)]
#[serde(default)]
pub struct Config {
    /// The regions for DERP to use.
    pub derp_regions: Vec<DerpRegion>,
}

impl Default for Config {
    fn default() -> Self {
        Self {
            // TODO(ramfox): this should probably just be a derp map
            derp_regions: [default_na_derp_region(), default_eu_derp_region()].into(),
        }
    }
}

impl Config {
    /// Make a config using a default, files, environment variables, and commandline flags.
    ///
    /// Later items in the *file_paths* slice will have a higher priority than earlier ones.
    ///
    /// Environment variables are expected to start with the *env_prefix*. Nested fields can be
    /// accessed using `.`, if your environment allows env vars with `.`
    ///
    /// Note: For the metrics configuration env vars, it is recommended to use the metrics
    /// specific prefix `IROH_METRICS` to set a field in the metrics config. You can use the
    /// above dot notation to set a metrics field, eg, `IROH_CONFIG_METRICS.SERVICE_NAME`, but
    /// only if your environment allows it
    pub fn load<S, V>(
        file_paths: &[Option<&Path>],
        env_prefix: &str,
        flag_overrides: HashMap<S, V>,
    ) -> Result<Config>
    where
        S: AsRef<str>,
        V: Into<Value>,
    {
        let mut builder = config::Config::builder();

        // layer on config options from files
        for path in file_paths.iter().flatten() {
            if path.exists() {
                let p = path.to_str().ok_or_else(|| anyhow::anyhow!("empty path"))?;
                builder = builder.add_source(File::with_name(p));
            }
        }

        // next, add any environment variables
        builder = builder.add_source(
            Environment::with_prefix(env_prefix)
                .separator("__")
                .try_parsing(true),
        );

        // finally, override any values
        for (flag, val) in flag_overrides.into_iter() {
            builder = builder.set_override(flag, val)?;
        }

        let cfg = builder.build()?;
        debug!("make_config:\n{:#?}\n", cfg);
        let cfg = cfg.try_deserialize()?;
        Ok(cfg)
    }

    /// Constructs a `DerpMap` based on the current configuration.
    pub fn derp_map(&self) -> Option<DerpMap> {
        if self.derp_regions.is_empty() {
            return None;
        }

        let dm: DerpMap = self.derp_regions.iter().cloned().into();
        Some(dm)
    }
}

/// Name of directory that wraps all iroh files in a given application directory
const IROH_DIR: &str = "iroh";

/// Returns the path to the user's iroh config directory.
///
/// If the `IROH_CONFIG_DIR` environment variable is set it will be used unconditionally.
/// Otherwise the returned value depends on the operating system according to the following
/// table.
///
/// | Platform | Value                                 | Example                          |
/// | -------- | ------------------------------------- | -------------------------------- |
/// | Linux    | `$XDG_CONFIG_HOME` or `$HOME`/.config/iroh | /home/alice/.config/iroh              |
/// | macOS    | `$HOME`/Library/Application Support/iroh   | /Users/Alice/Library/Application Support/iroh |
/// | Windows  | `{FOLDERID_RoamingAppData}`/iroh           | C:\Users\Alice\AppData\Roaming\iroh   |
pub fn iroh_config_root() -> Result<PathBuf> {
    if let Some(val) = env::var_os("IROH_CONFIG_DIR") {
        return Ok(PathBuf::from(val));
    }
    let cfg = dirs_next::config_dir()
        .ok_or_else(|| anyhow!("operating environment provides no directory for configuration"))?;
    Ok(cfg.join(IROH_DIR))
}

/// Path that leads to a file in the iroh config directory.
pub fn iroh_config_path(file_name: impl AsRef<Path>) -> Result<PathBuf> {
    let path = iroh_config_root()?.join(file_name);
    Ok(path)
}

/// Returns the path to the user's iroh data directory.
///
/// If the `IROH_DATA_DIR` environment variable is set it will be used unconditionally.
/// Otherwise the returned value depends on the operating system according to the following
/// table.
///
/// | Platform | Value                                         | Example                                  |
/// | -------- | --------------------------------------------- | ---------------------------------------- |
/// | Linux    | `$XDG_DATA_HOME`/iroh or `$HOME`/.local/share/iroh | /home/alice/.local/share/iroh                 |
/// | macOS    | `$HOME`/Library/Application Support/iroh      | /Users/Alice/Library/Application Support/iroh |
/// | Windows  | `{FOLDERID_RoamingAppData}/iroh`              | C:\Users\Alice\AppData\Roaming\iroh           |
pub fn iroh_data_root() -> Result<PathBuf> {
    if let Some(val) = env::var_os("IROH_DATA_DIR") {
        return Ok(PathBuf::from(val));
    }
    let path = dirs_next::data_dir().ok_or_else(|| {
        anyhow!("operating environment provides no directory for application data")
    })?;
    Ok(path.join(IROH_DIR))
}

/// Path that leads to a file in the iroh data directory.
#[allow(dead_code)]
pub fn iroh_data_path(file_name: &Path) -> Result<PathBuf> {
    let path = iroh_data_root()?.join(file_name);
    Ok(path)
}

/// Returns the path to the user's iroh cache directory.
///
/// If the `IROH_CACHE_DIR` environment variable is set it will be used unconditionally.
/// Otherwise the returned value depends on the operating system according to the following
/// table.
///
/// | Platform | Value                                         | Example                                  |
/// | -------- | --------------------------------------------- | ---------------------------------------- |
/// | Linux    | `$XDG_CACHE_HOME`/iroh or `$HOME`/.cache/iroh | /home/.cache/iroh                        |
/// | macOS    | `$HOME`/Library/Caches/iroh                   | /Users/Alice/Library/Caches/iroh         |
/// | Windows  | `{FOLDERID_LocalAppData}/iroh`                | C:\Users\Alice\AppData\Roaming\iroh      |
#[allow(dead_code)]
pub fn iroh_cache_root() -> Result<PathBuf> {
    if let Some(val) = env::var_os("IROH_CACHE_DIR") {
        return Ok(PathBuf::from(val));
    }
    let path = dirs_next::cache_dir().ok_or_else(|| {
        anyhow!("operating environment provides no directory for application data")
    })?;
    Ok(path.join(IROH_DIR))
}

/// Path that leads to a file in the iroh cache directory.
#[allow(dead_code)]
pub fn iroh_cache_path(file_name: &Path) -> Result<PathBuf> {
    let path = iroh_cache_root()?.join(file_name);
    Ok(path)
}

#[cfg(test)]
mod tests {
    use super::*;

    #[test]
    fn test_default_settings() {
        let config = Config::load::<String, String>(&[][..], "__FOO", Default::default()).unwrap();

        assert_eq!(config.derp_regions.len(), 2);
    }

    #[test]
    fn test_iroh_paths_parse_roundtrip() {
        let kinds = [
            IrohPaths::BaoFlatStoreComplete,
            IrohPaths::BaoFlatStorePartial,
<<<<<<< HEAD
            IrohPaths::Keypair,
            IrohPaths::DocsDatabase,
=======
            IrohPaths::SecretKey,
>>>>>>> b8a1de8a
        ];
        for iroh_path in &kinds {
            let root = PathBuf::from("/tmp");
            let path = root.join(iroh_path);
            let fname = path.file_name().unwrap().to_str().unwrap();
            let parsed = IrohPaths::from_str(fname).unwrap();
            assert_eq!(*iroh_path, parsed);
        }
    }
}<|MERGE_RESOLUTION|>--- conflicted
+++ resolved
@@ -263,14 +263,10 @@
     #[test]
     fn test_iroh_paths_parse_roundtrip() {
         let kinds = [
+            IrohPaths::SecretKey,
             IrohPaths::BaoFlatStoreComplete,
             IrohPaths::BaoFlatStorePartial,
-<<<<<<< HEAD
-            IrohPaths::Keypair,
             IrohPaths::DocsDatabase,
-=======
-            IrohPaths::SecretKey,
->>>>>>> b8a1de8a
         ];
         for iroh_path in &kinds {
             let root = PathBuf::from("/tmp");
