//! Utilities for reporting progress.
//!
//! The main entry point is the [ProgressSender] trait.
use std::{io, marker::PhantomData, ops::Deref, sync::Arc};

use bytes::Bytes;
<<<<<<< HEAD
use futures::{Future, FutureExt};
=======
use futures::{future::BoxFuture, Future, FutureExt};
>>>>>>> 024a9b84
use iroh_io::AsyncSliceWriter;

/// A general purpose progress sender. This should be usable for reporting progress
/// from both blocking and non-blocking contexts.
///
/// # Id generation
///
/// Any good progress protocol will refer to entities by means of a unique id.
/// E.g. if you want to report progress about some file operation, including details
/// such as the full path of the file would be very wasteful. It is better to
/// introduce a unique id for the file and then report progress using that id.
///
/// The [IdGenerator] trait provides a method to generate such ids, [IdGenerator::new_id].
///
/// # Sending important messages
///
/// Some messages are important for the receiver to receive. E.g. start and end
/// messages for some operation. If the receiver would miss one of these messages,
/// it would lose the ability to make sense of the progress message stream.
///
/// This trait provides a method to send such important messages, in both blocking
/// contexts where you have to block until the message is sent [ProgressSender::blocking_send],
/// and non-blocking contexts where you have to yield until the message is sent [ProgressSender::send].
///
/// # Sending unimportant messages
///
/// Some messages are self-contained and not important for the receiver to receive.
/// E.g. if you send millions of progress messages for copying a file that each
/// contain an id and the number of bytes copied so far, it is not important for
/// the receiver to receive every single one of these messages. In fact it is
/// useful to drop some of these messages because waiting for the progress events
/// to be sent can slow down the actual operation.
///
/// This trait provides a method to send such unimportant messages that can be
/// used in both blocking and non-blocking contexts, [ProgressSender::try_send].
///
/// # Errors
///
/// When the receiver is dropped, sending a message will fail. This provides a way
/// for the receiver to signal that the operation should be stopped.
///
/// E.g. for a blocking copy operation that reports frequent progress messages,
/// as soon as the receiver is dropped, this is a signal to stop the copy operation.
///
/// The error type is [ProgressSendError], which can be converted to an [std::io::Error]
/// for convenience.
///
/// # Transforming the message type
///
/// Sometimes you have a progress sender that sends a message of type `A` but an
/// operation that reports progress of type `B`. If you have a transformation for
/// every `B` to an `A`, you can use the [ProgressSender::with_map] method to transform the message.
///
/// This is similar to the [futures::SinkExt::with] method.
///
/// # Filtering the message type
///
/// Sometimes you have a progress sender that sends a message of enum `A` but an
/// operation that reports progress of type `B`. You are interested only in some
/// enum cases of `A` that can be transformed to `B`. You can use the [ProgressSender::with_filter_map]
/// method to filter and transform the message.
///
/// # No-op progress sender
///
/// If you don't want to report progress, you can use the [IgnoreProgressSender] type.
///
/// # Flume progress sender
///
/// If you want to use a flume channel, you can use the [FlumeProgressSender] type.
///
/// # Implementing your own progress sender
///
/// Progress senders will frequently be used in a multi-threaded context.
///
/// They must be **cheap** to clone and send between threads.
/// They must also be thread safe, which is ensured by the [Send] and [Sync] bounds.
/// They must also be unencumbered by lifetimes, which is ensured by the `'static` bound.
///
/// A typical implementation will wrap the sender part of a channel and an id generator.
pub trait ProgressSender: std::fmt::Debug + Clone + Send + Sync + 'static {
    ///
    type Msg: Send + Sync + 'static;

    /// Send a message and wait if the receiver is full.
    ///
    /// Use this to send important progress messages where delivery must be guaranteed.
    #[must_use]
    fn send(&self, msg: Self::Msg) -> impl Future<Output = ProgressSendResult<()>> + Send;

    /// Send a message and wait if the receiver is full.
    ///
    /// This is the same as [`Self::send`] but takes `self` by value and returns a `static` future
    /// without a reference on `self`.
    ///
    /// The default implementation boxes the future. Some channels may optimize this
    /// without needing to box, e.g [`FlumeProgressSender::into_send`] does not box.
    #[must_use]
    fn into_send(
        self,
        msg: Self::Msg,
    ) -> impl Future<Output = ProgressSendResult<()>> + Send + 'static {
        async move { self.send(msg).await }.boxed()
    }

    /// Try to send a message and drop it if the receiver is full.
    ///
    /// Use this to send progress messages where delivery is not important, e.g. a self contained progress message.
    fn try_send(&self, msg: Self::Msg) -> ProgressSendResult<()>;

    /// Send a message and block if the receiver is full.
    ///
    /// Use this to send important progress messages where delivery must be guaranteed.
    fn blocking_send(&self, msg: Self::Msg) -> ProgressSendResult<()>;

    /// Transform the message type by mapping to the type of this sender.
    fn with_map<U: Send + Sync + 'static, F: Fn(U) -> Self::Msg + Send + Sync + Clone + 'static>(
        self,
        f: F,
    ) -> WithMap<Self, U, F> {
        WithMap(self, f, PhantomData)
    }

    /// Transform the message type by filter-mapping to the type of this sender.
    fn with_filter_map<
        U: Send + Sync + 'static,
        F: Fn(U) -> Option<Self::Msg> + Send + Sync + Clone + 'static,
    >(
        self,
        f: F,
    ) -> WithFilterMap<Self, U, F> {
        WithFilterMap(self, f, PhantomData)
    }

    /// Create a boxed progress sender to get rid of the concrete type.
    fn boxed(self) -> BoxedProgressSender<Self::Msg>
    where
        Self: IdGenerator,
    {
        BoxedProgressSender(Arc::new(BoxableProgressSenderWrapper(self)))
    }
}

/// A boxed progress sender
pub struct BoxedProgressSender<T>(Arc<dyn BoxableProgressSender<T>>);

impl<T> Clone for BoxedProgressSender<T> {
    fn clone(&self) -> Self {
        Self(self.0.clone())
    }
}

impl<T> std::fmt::Debug for BoxedProgressSender<T> {
    fn fmt(&self, f: &mut std::fmt::Formatter<'_>) -> std::fmt::Result {
        f.debug_tuple("BoxedProgressSender").field(&self.0).finish()
    }
}

/// Boxable progress sender
trait BoxableProgressSender<T>: IdGenerator + std::fmt::Debug + Send + Sync + 'static {
    /// Send a message and wait if the receiver is full.
    ///
    /// Use this to send important progress messages where delivery must be guaranteed.
    #[must_use]
    fn send(&self, msg: T) -> BoxFuture<ProgressSendResult<()>>;

    /// Try to send a message and drop it if the receiver is full.
    ///
    /// Use this to send progress messages where delivery is not important, e.g. a self contained progress message.
    fn try_send(&self, msg: T) -> ProgressSendResult<()>;

    /// Send a message and block if the receiver is full.
    ///
    /// Use this to send important progress messages where delivery must be guaranteed.
    fn blocking_send(&self, msg: T) -> ProgressSendResult<()>;
}

impl<I: ProgressSender + IdGenerator> BoxableProgressSender<I::Msg>
    for BoxableProgressSenderWrapper<I>
{
    fn send(&self, msg: I::Msg) -> BoxFuture<ProgressSendResult<()>> {
        self.0.send(msg).boxed()
    }

    fn try_send(&self, msg: I::Msg) -> ProgressSendResult<()> {
        self.0.try_send(msg)
    }

    fn blocking_send(&self, msg: I::Msg) -> ProgressSendResult<()> {
        self.0.blocking_send(msg)
    }
}

/// Boxable progress sender wrapper, used internally.
#[derive(Debug)]
#[repr(transparent)]
struct BoxableProgressSenderWrapper<I>(I);

impl<I: ProgressSender + IdGenerator> IdGenerator for BoxableProgressSenderWrapper<I> {
    fn new_id(&self) -> u64 {
        self.0.new_id()
    }
}

impl<T: Send + Sync + 'static> IdGenerator for Arc<dyn BoxableProgressSender<T>> {
    fn new_id(&self) -> u64 {
        self.deref().new_id()
    }
}

impl<T: Send + Sync + 'static> ProgressSender for Arc<dyn BoxableProgressSender<T>> {
    type Msg = T;

    fn send(&self, msg: T) -> impl Future<Output = ProgressSendResult<()>> + Send {
        self.deref().send(msg)
    }

    fn try_send(&self, msg: T) -> ProgressSendResult<()> {
        self.deref().try_send(msg)
    }

    fn blocking_send(&self, msg: T) -> ProgressSendResult<()> {
        self.deref().blocking_send(msg)
    }
}

impl<T: Send + Sync + 'static> IdGenerator for BoxedProgressSender<T> {
    fn new_id(&self) -> u64 {
        self.0.new_id()
    }
}

impl<T: Send + Sync + 'static> ProgressSender for BoxedProgressSender<T> {
    type Msg = T;

    async fn send(&self, msg: T) -> ProgressSendResult<()> {
        self.0.send(msg).await
    }

    fn try_send(&self, msg: T) -> ProgressSendResult<()> {
        self.0.try_send(msg)
    }

    fn blocking_send(&self, msg: T) -> ProgressSendResult<()> {
        self.0.blocking_send(msg)
    }
}

impl<T: ProgressSender> ProgressSender for Option<T> {
    type Msg = T::Msg;

    async fn send(&self, msg: Self::Msg) -> ProgressSendResult<()> {
        if let Some(inner) = self {
            inner.send(msg).await
        } else {
            Ok(())
        }
    }

    fn try_send(&self, msg: Self::Msg) -> ProgressSendResult<()> {
        if let Some(inner) = self {
            inner.try_send(msg)
        } else {
            Ok(())
        }
    }

    fn blocking_send(&self, msg: Self::Msg) -> ProgressSendResult<()> {
        if let Some(inner) = self {
            inner.blocking_send(msg)
        } else {
            Ok(())
        }
    }
}

/// An id generator, to be combined with a progress sender.
pub trait IdGenerator {
    /// Get a new unique id
    fn new_id(&self) -> u64;
}

/// A no-op progress sender.
pub struct IgnoreProgressSender<T>(PhantomData<T>);

impl<T> Default for IgnoreProgressSender<T> {
    fn default() -> Self {
        Self(PhantomData)
    }
}

impl<T> Clone for IgnoreProgressSender<T> {
    fn clone(&self) -> Self {
        Self(PhantomData)
    }
}

impl<T> std::fmt::Debug for IgnoreProgressSender<T> {
    fn fmt(&self, f: &mut std::fmt::Formatter<'_>) -> std::fmt::Result {
        f.debug_struct("IgnoreProgressSender").finish()
    }
}

impl<T: Send + Sync + 'static> ProgressSender for IgnoreProgressSender<T> {
    type Msg = T;

    async fn send(&self, _msg: T) -> std::result::Result<(), ProgressSendError> {
        Ok(())
    }

    fn try_send(&self, _msg: T) -> std::result::Result<(), ProgressSendError> {
        Ok(())
    }

    fn blocking_send(&self, _msg: T) -> std::result::Result<(), ProgressSendError> {
        Ok(())
    }
}

impl<T> IdGenerator for IgnoreProgressSender<T> {
    fn new_id(&self) -> u64 {
        0
    }
}

/// Transform the message type by mapping to the type of this sender.
///
/// See [ProgressSender::with_map].
pub struct WithMap<
    I: ProgressSender,
    U: Send + Sync + 'static,
    F: Fn(U) -> I::Msg + Clone + Send + Sync + 'static,
>(I, F, PhantomData<U>);

impl<
        I: ProgressSender,
        U: Send + Sync + 'static,
        F: Fn(U) -> I::Msg + Clone + Send + Sync + 'static,
    > std::fmt::Debug for WithMap<I, U, F>
{
    fn fmt(&self, f: &mut std::fmt::Formatter<'_>) -> std::fmt::Result {
        f.debug_tuple("With").field(&self.0).finish()
    }
}

impl<
        I: ProgressSender,
        U: Send + Sync + 'static,
        F: Fn(U) -> I::Msg + Clone + Send + Sync + 'static,
    > Clone for WithMap<I, U, F>
{
    fn clone(&self) -> Self {
        Self(self.0.clone(), self.1.clone(), PhantomData)
    }
}

impl<
        I: ProgressSender,
        U: Send + Sync + 'static,
        F: Fn(U) -> I::Msg + Clone + Send + Sync + 'static,
    > ProgressSender for WithMap<I, U, F>
{
    type Msg = U;

    async fn send(&self, msg: U) -> std::result::Result<(), ProgressSendError> {
        let msg = (self.1)(msg);
        self.0.send(msg).await
    }

    fn try_send(&self, msg: U) -> std::result::Result<(), ProgressSendError> {
        let msg = (self.1)(msg);
        self.0.try_send(msg)
    }

    fn blocking_send(&self, msg: U) -> std::result::Result<(), ProgressSendError> {
        let msg = (self.1)(msg);
        self.0.blocking_send(msg)
    }
}

/// Transform the message type by filter-mapping to the type of this sender.
///
/// See [ProgressSender::with_filter_map].
pub struct WithFilterMap<I, U, F>(I, F, PhantomData<U>);

impl<
        I: ProgressSender,
        U: Send + Sync + 'static,
        F: Fn(U) -> Option<I::Msg> + Clone + Send + Sync + 'static,
    > std::fmt::Debug for WithFilterMap<I, U, F>
{
    fn fmt(&self, f: &mut std::fmt::Formatter<'_>) -> std::fmt::Result {
        f.debug_tuple("FilterWith").field(&self.0).finish()
    }
}

impl<
        I: ProgressSender,
        U: Send + Sync + 'static,
        F: Fn(U) -> Option<I::Msg> + Clone + Send + Sync + 'static,
    > Clone for WithFilterMap<I, U, F>
{
    fn clone(&self) -> Self {
        Self(self.0.clone(), self.1.clone(), PhantomData)
    }
}

impl<I: IdGenerator, U, F> IdGenerator for WithFilterMap<I, U, F> {
    fn new_id(&self) -> u64 {
        self.0.new_id()
    }
}

impl<
        I: IdGenerator + ProgressSender,
        U: Send + Sync + 'static,
        F: Fn(U) -> I::Msg + Clone + Send + Sync + 'static,
    > IdGenerator for WithMap<I, U, F>
{
    fn new_id(&self) -> u64 {
        self.0.new_id()
    }
}

impl<
        I: ProgressSender,
        U: Send + Sync + 'static,
        F: Fn(U) -> Option<I::Msg> + Clone + Send + Sync + 'static,
    > ProgressSender for WithFilterMap<I, U, F>
{
    type Msg = U;

    async fn send(&self, msg: U) -> std::result::Result<(), ProgressSendError> {
        if let Some(msg) = (self.1)(msg) {
            self.0.send(msg).await
        } else {
            Ok(())
        }
    }

    fn try_send(&self, msg: U) -> std::result::Result<(), ProgressSendError> {
        if let Some(msg) = (self.1)(msg) {
            self.0.try_send(msg)
        } else {
            Ok(())
        }
    }

    fn blocking_send(&self, msg: U) -> std::result::Result<(), ProgressSendError> {
        if let Some(msg) = (self.1)(msg) {
            self.0.blocking_send(msg)
        } else {
            Ok(())
        }
    }
}

/// A progress sender that uses a flume channel.
pub struct FlumeProgressSender<T> {
    sender: flume::Sender<T>,
    id: std::sync::Arc<std::sync::atomic::AtomicU64>,
}

impl<T> std::fmt::Debug for FlumeProgressSender<T> {
    fn fmt(&self, f: &mut std::fmt::Formatter<'_>) -> std::fmt::Result {
        f.debug_struct("FlumeProgressSender")
            .field("id", &self.id)
            .field("sender", &self.sender)
            .finish()
    }
}

impl<T> Clone for FlumeProgressSender<T> {
    fn clone(&self) -> Self {
        Self {
            sender: self.sender.clone(),
            id: self.id.clone(),
        }
    }
}

impl<T> FlumeProgressSender<T> {
    /// Create a new progress sender from a flume sender.
    pub fn new(sender: flume::Sender<T>) -> Self {
        Self {
            sender,
            id: std::sync::Arc::new(std::sync::atomic::AtomicU64::new(0)),
        }
    }

    /// Returns true if `other` sends on the same `flume` channel as `self`.
    pub fn same_channel(&self, other: &FlumeProgressSender<T>) -> bool {
        self.sender.same_channel(&other.sender)
    }
}

impl<T> IdGenerator for FlumeProgressSender<T> {
    fn new_id(&self) -> u64 {
        self.id.fetch_add(1, std::sync::atomic::Ordering::SeqCst)
    }
}

impl<T: Send + Sync + 'static> ProgressSender for FlumeProgressSender<T> {
    type Msg = T;

    async fn send(&self, msg: Self::Msg) -> std::result::Result<(), ProgressSendError> {
        self.sender
            .send_async(msg)
            .await
            .map_err(|_| ProgressSendError::ReceiverDropped)
    }

    fn into_send(
        self,
        msg: Self::Msg,
    ) -> impl Future<Output = ProgressSendResult<()>> + Send + 'static {
        self.sender
            .into_send_async(msg)
            .map(|r| r.map_err(|_| ProgressSendError::ReceiverDropped))
    }

    fn try_send(&self, msg: Self::Msg) -> std::result::Result<(), ProgressSendError> {
        match self.sender.try_send(msg) {
            Ok(_) => Ok(()),
            Err(flume::TrySendError::Full(_)) => Ok(()),
            Err(flume::TrySendError::Disconnected(_)) => Err(ProgressSendError::ReceiverDropped),
        }
    }

    fn blocking_send(&self, msg: Self::Msg) -> std::result::Result<(), ProgressSendError> {
        match self.sender.send(msg) {
            Ok(_) => Ok(()),
            Err(_) => Err(ProgressSendError::ReceiverDropped),
        }
    }
}

/// An error that can occur when sending progress messages.
///
/// Really the only error that can occur is if the receiver is dropped.
#[derive(Debug, Clone, thiserror::Error)]
pub enum ProgressSendError {
    /// The receiver was dropped.
    #[error("receiver dropped")]
    ReceiverDropped,
}

/// A result type for progress sending.
pub type ProgressSendResult<T> = std::result::Result<T, ProgressSendError>;

impl From<ProgressSendError> for std::io::Error {
    fn from(e: ProgressSendError) -> Self {
        std::io::Error::new(std::io::ErrorKind::BrokenPipe, e)
    }
}

/// A slice writer that adds a synchronous progress callback.
///
/// This wraps any `AsyncSliceWriter`, passes through all operations to the inner writer, and
/// calls the passed `on_write` callback whenever data is written.
#[derive(Debug)]
pub struct ProgressSliceWriter<W, F>(W, F);

impl<W: AsyncSliceWriter, F: FnMut(u64)> ProgressSliceWriter<W, F> {
    /// Create a new `ProgressSliceWriter` from an inner writer and a progress callback
    ///
    /// The `on_write` function is called for each write, with the `offset` as the first and the
    /// length of the data as the second param.
    pub fn new(inner: W, on_write: F) -> Self {
        Self(inner, on_write)
    }

    /// Return the inner writer
    pub fn into_inner(self) -> W {
        self.0
    }
}

impl<W: AsyncSliceWriter + 'static, F: FnMut(u64, usize) + 'static> AsyncSliceWriter
    for ProgressSliceWriter<W, F>
{
    async fn write_bytes_at(&mut self, offset: u64, data: Bytes) -> io::Result<()> {
        (self.1)(offset, data.len());
        self.0.write_bytes_at(offset, data).await
    }

    async fn write_at(&mut self, offset: u64, data: &[u8]) -> io::Result<()> {
        (self.1)(offset, data.len());
        self.0.write_at(offset, data).await
    }

    async fn sync(&mut self) -> io::Result<()> {
        self.0.sync().await
    }

    async fn set_len(&mut self, size: u64) -> io::Result<()> {
        self.0.set_len(size).await
    }
}

/// A slice writer that adds a fallible progress callback.
///
/// This wraps any `AsyncSliceWriter`, passes through all operations to the inner writer, and
/// calls the passed `on_write` callback whenever data is written. `on_write` must return an
/// `io::Result`, and can abort the download by returning an error.
#[derive(Debug)]
pub struct FallibleProgressSliceWriter<W, F>(W, F);

impl<W: AsyncSliceWriter, F: Fn(u64, usize) -> io::Result<()> + 'static>
    FallibleProgressSliceWriter<W, F>
{
    /// Create a new `ProgressSliceWriter` from an inner writer and a progress callback
    ///
    /// The `on_write` function is called for each write, with the `offset` as the first and the
    /// length of the data as the second param. `on_write` must return a future which resolves to
    /// an `io::Result`. If `on_write` returns an error, the download is aborted.
    pub fn new(inner: W, on_write: F) -> Self {
        Self(inner, on_write)
    }

    /// Return the inner writer.
    pub fn into_inner(self) -> W {
        self.0
    }
}

impl<W: AsyncSliceWriter + 'static, F: Fn(u64, usize) -> io::Result<()> + 'static> AsyncSliceWriter
    for FallibleProgressSliceWriter<W, F>
{
    async fn write_bytes_at(&mut self, offset: u64, data: Bytes) -> io::Result<()> {
        (self.1)(offset, data.len())?;
        self.0.write_bytes_at(offset, data).await
    }

    async fn write_at(&mut self, offset: u64, data: &[u8]) -> io::Result<()> {
        (self.1)(offset, data.len())?;
        self.0.write_at(offset, data).await
    }

    async fn sync(&mut self) -> io::Result<()> {
        self.0.sync().await
    }

    async fn set_len(&mut self, size: u64) -> io::Result<()> {
        self.0.set_len(size).await
    }
}<|MERGE_RESOLUTION|>--- conflicted
+++ resolved
@@ -4,11 +4,7 @@
 use std::{io, marker::PhantomData, ops::Deref, sync::Arc};
 
 use bytes::Bytes;
-<<<<<<< HEAD
-use futures::{Future, FutureExt};
-=======
 use futures::{future::BoxFuture, Future, FutureExt};
->>>>>>> 024a9b84
 use iroh_io::AsyncSliceWriter;
 
 /// A general purpose progress sender. This should be usable for reporting progress
